# Wasserstein DRO
In Wasserstein DRO, 
$Q(d, \epsilon) = \{Q: W(Q, \hat P)\leq \epsilon\}$.

Specifically, Wasserstein distance is defined as follows:
For $Z_1 = (X_1, Y_1), Z_2 = (X_2, Y_2)$, 

$$W(P_1, P_2) = \inf_{\pi \sim (P_1, P_2)}\mathbb{E}_{\pi}[d(X, Y)],$$
where for ``lad``, ``svm``, ``logistic``, the inner distance is captured by the norm: $d((X_1, Y_1), (X_2, Y_2)) = \|(X_1 - X_2, Y_1 - Y_2)\|.$
For ``ols``, the inner distance is captured by the norm square: 
$d((X_1, Y_1), (X_2, Y_2)) = \|(X_1 - X_2, Y_1 - Y_2)\|$. 

<<<<<<< HEAD
$d((X_1, Y_1), (X_2, Y_2)) = \|(X_1 - X_2, Y_1 - Y_2)\|$,

And the norm is defined on the product space $\mathcal{X} \times \mathbb{R}$ by:

$$
\|(x, y)\| = \|x\|_{\Sigma, p} + \kappa |y|.
$$

=======
No matter in each case, the norm is defined on the product space $\mathcal{X} \times \mathbb{R}$ by:
$$\|(x, y)\| = \|x\|_{\Sigma, p} + \kappa |y|.$$
>>>>>>> 616ec7be
Here $\|x\|_{\Sigma, p} = \|\Sigma^{1/2}x\|_p$. Furthermore, we can show that the dual norm $\|(\cdot, \cdot)\|_*$ is given by:

$$
\|(u,v)\|_* = \max\{\|u\|_{\Sigma, q}, \frac{v}{\kappa}\}
$$

with $\frac{1}{p} + \frac{1}{q} = 1$.

The norm is defined by the parameter tuple $(\Sigma, p, \kappa)$,

## Standard Version

### Hyperparameter
* $\Sigma$: the feature importance perturbation matrix with the dimension being the (dimX, dimX).
* $p$: Norm parameter for controlling the perturbation moment of X.
* $\kappa$: Robustness parameter for the perturbation of Y.
* $\epsilon$: Ambiguity size of Wasserstein ball. 

For OLS, Theorem 1 in [1] there provides the corresponding reformulations. We set $\kappa = \infty$, i.e., not allow changes in $Y$. 

For loss functions in LAD, Logistic, and SVM models, [2] provide to reformulate the problem.

### Worst case Distribution
When we set ``compute_type == asymp``, [2] provides asymptotic worst-case distribution for linear regression and classification (Theorems 9 and 20), where we take $\gamma \in (0, 1]$ as the hyperparameter to tune in each case.

``compute_type == exact`` is depreciated right now.

## Robust Satisficing Version

For the Satisficing Wasserstein-DRO model [3], we solve the following constrained optimization problem, where DRO is set as the constraint counterpart:
$$\max {\epsilon,\quad \text{s.t.}~E_{(X,Y) \sim P}[\ell_{tr}(\theta;(X, Y))] \leq \tau + \epsilon W(P, \widehat P), \forall P}.$$

For (approximated) regression / classification, we can show the optimization problem above is equivalent to:
$$\max \{\|\theta\|_{\Sigma^{-1/2},p},\quad \text{s.t.}~ E_{(X,Y) \sim \widehat P}[\ell_{tr}(\theta;(X, Y))] \leq \tau\}.$$

<<<<<<< HEAD
## Robust Satisficing Version
For the Satisficing Wasserstein-DRO model, 
* we solve the following constrained optimization problem, where DRO is set as the constraint counterpart:

$$
\max \epsilon, \text{s.t.}~\min_{\theta} \max_{P: P \in U_{\epsilon}} E_{(X,Y) \sim P}[\ell(\theta;(X, Y))] \geq \tau,
$$

where we do not set $\epsilon$ as the hyperparameter but as an optimization goal such that to minimize the worst-case performance. Instead, we set $\tau$ as the hyperparameter, which is set as the multiplication of the best empirical performance with $E_{(X, Y)\sim \hat P_n}[\ell(\theta_{ERM};(X, Y))]$. To solve this optimization problem, at each binary search, we prefix $\epsilon \in [0, M]$ and compute the corresponding left-hand objective value and then reduce the potential $\epsilon$ half by half.
* Reference: Long, Daniel Zhuoyu, Melvyn Sim, and Minglong Zhou. "Robust satisficing." Operations Research 71.1 (2023): 61-82.
=======
### Hyperparameter
In the satisfying version,  we do not set $\epsilon$ as the hyperparameter but as an optimization goal such that to minimize the worst-case performance. 
* $\Sigma$: the feature importance perturbation matrix with the dimension being the (dimX, dimX).
* $p$: Norm parameter for controlling the perturbation moment of X.
* $\kappa$: Robustness parameter for the perturbation of Y.
* $\tau$: $\tau \geq 1$ is set as the multiplication of the best empirical performance with $E_{(X, Y)\sim \hat P_n}[\ell(\theta_{ERM};(X, Y))]$. 
>>>>>>> 616ec7be



## Reference
* [1] Blanchet, Jose, et al. "Data-driven optimal transport cost selection for distributionally robust optimization." 2019 winter simulation conference (WSC). IEEE, 2019.
* [2] Shafieezadeh-Abadeh, Soroosh, Daniel Kuhn, and Peyman Mohajerin Esfahani. "Regularization via mass transportation." Journal of Machine Learning Research 20.103 (2019): 1-68.
* [3] Long, Daniel Zhuoyu, Melvyn Sim, and Minglong Zhou. "Robust satisficing." Operations Research 71.1 (2023): 61-82.<|MERGE_RESOLUTION|>--- conflicted
+++ resolved
@@ -10,19 +10,8 @@
 For ``ols``, the inner distance is captured by the norm square: 
 $d((X_1, Y_1), (X_2, Y_2)) = \|(X_1 - X_2, Y_1 - Y_2)\|$. 
 
-<<<<<<< HEAD
-$d((X_1, Y_1), (X_2, Y_2)) = \|(X_1 - X_2, Y_1 - Y_2)\|$,
-
-And the norm is defined on the product space $\mathcal{X} \times \mathbb{R}$ by:
-
-$$
-\|(x, y)\| = \|x\|_{\Sigma, p} + \kappa |y|.
-$$
-
-=======
 No matter in each case, the norm is defined on the product space $\mathcal{X} \times \mathbb{R}$ by:
 $$\|(x, y)\| = \|x\|_{\Sigma, p} + \kappa |y|.$$
->>>>>>> 616ec7be
 Here $\|x\|_{\Sigma, p} = \|\Sigma^{1/2}x\|_p$. Furthermore, we can show that the dual norm $\|(\cdot, \cdot)\|_*$ is given by:
 
 $$
@@ -58,25 +47,12 @@
 For (approximated) regression / classification, we can show the optimization problem above is equivalent to:
 $$\max \{\|\theta\|_{\Sigma^{-1/2},p},\quad \text{s.t.}~ E_{(X,Y) \sim \widehat P}[\ell_{tr}(\theta;(X, Y))] \leq \tau\}.$$
 
-<<<<<<< HEAD
-## Robust Satisficing Version
-For the Satisficing Wasserstein-DRO model, 
-* we solve the following constrained optimization problem, where DRO is set as the constraint counterpart:
-
-$$
-\max \epsilon, \text{s.t.}~\min_{\theta} \max_{P: P \in U_{\epsilon}} E_{(X,Y) \sim P}[\ell(\theta;(X, Y))] \geq \tau,
-$$
-
-where we do not set $\epsilon$ as the hyperparameter but as an optimization goal such that to minimize the worst-case performance. Instead, we set $\tau$ as the hyperparameter, which is set as the multiplication of the best empirical performance with $E_{(X, Y)\sim \hat P_n}[\ell(\theta_{ERM};(X, Y))]$. To solve this optimization problem, at each binary search, we prefix $\epsilon \in [0, M]$ and compute the corresponding left-hand objective value and then reduce the potential $\epsilon$ half by half.
-* Reference: Long, Daniel Zhuoyu, Melvyn Sim, and Minglong Zhou. "Robust satisficing." Operations Research 71.1 (2023): 61-82.
-=======
 ### Hyperparameter
 In the satisfying version,  we do not set $\epsilon$ as the hyperparameter but as an optimization goal such that to minimize the worst-case performance. 
 * $\Sigma$: the feature importance perturbation matrix with the dimension being the (dimX, dimX).
 * $p$: Norm parameter for controlling the perturbation moment of X.
 * $\kappa$: Robustness parameter for the perturbation of Y.
 * $\tau$: $\tau \geq 1$ is set as the multiplication of the best empirical performance with $E_{(X, Y)\sim \hat P_n}[\ell(\theta_{ERM};(X, Y))]$. 
->>>>>>> 616ec7be
 
 
 
